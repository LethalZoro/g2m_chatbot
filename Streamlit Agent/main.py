import streamlit as st
import requests
import uuid

# --- Configuration ---
# The base URL of your running FastAPI application
API_BASE_URL = "https://my-fastapi-service-469937863197.us-central1.run.app"


# --- API Communication Functions ---
# These functions will interact with your FastAPI endpoints.

def get_deployments():
    """Fetches the list of available agent deployments."""
    try:
        response = requests.get(f"{API_BASE_URL}/deployments")
        response.raise_for_status()  # Raise an exception for bad status codes (4xx or 5xx)
        return response.json()
    except requests.exceptions.RequestException as e:
        st.error(f"Error fetching deployments: {e}")
        return None

def create_session(resource_id: str, user_id: str):
    """Creates a new chat session."""
    try:
        payload = {"resource_id": resource_id, "user_id": user_id}
        response = requests.post(f"{API_BASE_URL}/deployments/create/sessions", json=payload)
        response.raise_for_status()
        return response.json()
    except requests.exceptions.RequestException as e:
        st.error(f"Error creating a new session: {e}")
        if 'response' in locals() and response.text:
            st.error(f"Response content: {response.text}")
        return None

def send_message(resource_id: str, user_id: str, session_id: str, message: str, uploaded_file=None):
    """Sends a message and optionally a file to the agent and gets a response."""
    try:
        # The payload is now sent as form data, not JSON
        data = {
            "resource_id": resource_id,
            "user_id": user_id,
            "session_id": session_id,
            "msg_req": message,
        }
        
        files = None
        if uploaded_file:
            # If a file is attached, prepare it for the multipart request
            files = {
                "file": (uploaded_file.name, uploaded_file.getvalue(), uploaded_file.type)
            }

        # The 'requests' library automatically sets the correct Content-Type
        # to 'multipart/form-data' when the 'files' argument is used.
        response = requests.post(
            f"{API_BASE_URL}/deployments/sessions/send", 
            data=data, 
            files=files
        )
        
        response.raise_for_status()
        return response.json()
    except requests.exceptions.RequestException as e:
        st.error(f"Error sending message: {e}")
        if 'response' in locals() and response.text:
            st.error(f"Response content: {response.text}")
        return None

# --- Response Parsing Function ---

def parse_agent_response(response_json: dict) -> str:
    """
    Parses the potentially complex JSON response from the agent to extract readable text.
    This function is designed to be robust and handle multiple possible response structures.
    """
    if not response_json or "response" not in response_json:
        return "[No response found]"

    response_events = response_json["response"]
    if not response_events:
        return "[Agent returned an empty response]"

    full_text = []

    # Iterate through all events in the response list
    for event in response_events:
        # First, check for the streamed 'chunk' format
        if "chunk" in event and "text" in event["chunk"]:
            full_text.append(event["chunk"]["text"])
            continue

        # Next, check for the 'content' block format as a fallback
        if "content" in event and event.get("content", {}).get("role") == "model":
            try:
                text = event['content']['parts'][0]['text']
                full_text.append(text)
            except (KeyError, IndexError, TypeError):
                # This part of the content was not in the expected format
                continue

    if full_text:
        return "".join(full_text)
    else:
        # If no text was extracted, show the raw JSON for debugging
        st.warning("Could not parse a text response from the agent. Displaying raw JSON:")
        st.json(response_json)
        return "[Error parsing agent response]"


# --- Main Streamlit App Logic ---

st.set_page_config(page_title="Vertex Agent Chat", layout="wide")

st.title("Vertex AI Agent Chatbot")
st.write("A Streamlit interface to test and interact with a Vertex AI Agent Engine.")

# --- Initialization & Session State ---
# Use session_state to persist data across reruns

if "session_id" not in st.session_state:
    st.session_state.session_id = None
if "resource_id" not in st.session_state:
    st.session_state.resource_id = None
if "user_id" not in st.session_state:
    # Generate a unique user ID for this browser session
    st.session_state.user_id = f"st-user-{str(uuid.uuid4())}"
if "messages" not in st.session_state:
    st.session_state.messages = []
if "deployments" not in st.session_state:
    st.session_state.deployments = None
if "agent_selected" not in st.session_state:
    st.session_state.agent_selected = False


def start_new_chat_session(resource_id):
    """Clears chat history and creates a new session for the selected agent."""
    with st.spinner(f"Creating a new session for agent..."):
        session_info = create_session(resource_id, st.session_state.user_id)
        if session_info and "session_id" in session_info:
            st.session_state.session_id = session_info["session_id"]
            st.session_state.resource_id = resource_id
            st.session_state.agent_selected = True
            # Reset chat history for the new session
            st.session_state.messages = [{"role": "assistant", "content": "Hello! I'm ready to help. How can I assist you today?"}]
            st.success(f"New session created: {st.session_state.session_id}")
            # Rerun to update the main UI
            st.rerun()
        else:
            st.error("Failed to create a new session. Please check the backend logs.")
            st.session_state.agent_selected = False


# --- Initial Fetching of Deployments ---
if st.session_state.deployments is None:
    with st.spinner("Fetching available agent deployments..."):
        st.session_state.deployments = get_deployments()
        if st.session_state.deployments is None:
            st.error("Could not fetch deployments. Please ensure the FastAPI backend is running and configured correctly.")
            # Stop the script if we can't get deployments
            st.stop()

# --- UI Components ---

# Sidebar for controls and debug info
with st.sidebar:
    st.header("Controls & Info")
    # This button will only be active after a session has started
    if st.session_state.agent_selected:
        if st.button("Start New Chat", type="primary"):
            # Create a new session with the *same* agent
            start_new_chat_session(st.session_state.resource_id)

    st.markdown("---")
    st.subheader("Debug Information")
    st.write(f"**User ID:** `{st.session_state.user_id}`")
    st.write(f"**Agent Resource ID:** `{st.session_state.resource_id}`")
    st.write(f"**Current Session ID:** `{st.session_state.session_id}`")


# --- Main Interface Logic ---

# If an agent hasn't been selected yet, show the selection dropdown.
if not st.session_state.agent_selected:
    st.header("1. Select an Agent Deployment")

    # STEP 1: DEFINE YOUR CUSTOM NAMES HERE
    # This is the only place you need to make changes.
    # The "key" is the long, technical resource_name from Google.
    # The "value" is the pretty, user-friendly name you want to show.
    AGENT_DISPLAY_NAMES = {
        # Technical Name (from your API)         : User-Facing Name (what you want to show)
<<<<<<< HEAD
        
=======
        "projects/469937863197/locations/us-central1/reasoningEngines/632782135924621312" : "Ask-G2M Agent With File Upload",
>>>>>>> 0c6df019
        "projects/469937863197/locations/us-central1/reasoningEngines/1687979047054737408": "Ask-G2M Agent With BigQuery and Google Search",
        "projects/469937863197/locations/us-central1/reasoningEngines/1084496696987090944": "Ask-G2M Agent With BigQuery Gemini 2.5 Pro",
        "projects/469937863197/locations/us-central1/reasoningEngines/5418085438424350720": "Ask-G2M Agent Gemini 2.5 Pro",
        "projects/469937863197/locations/us-central1/reasoningEngines/7737579984008511488": "Ask-G2M Agent Gemini 2.5 Flash"
    }

    # STEP 2: THE CODE BUILDS THE OPTIONS FOR THE DROPDOWN
    # It will create a new dictionary for the UI, flipping the key and value.
    # For example: {"Sales Support Agent": "projects/..."}
    deployment_options = {}
    if st.session_state.deployments:
        for dep in st.session_state.deployments:
            resource_name = dep['resource_name']
            # fallback_name = f"Agent (Unmapped) {resource_name.split('/')[-1]}"
            
            # Look up the pretty name from your dictionary above
            display_name = AGENT_DISPLAY_NAMES.get(resource_name)
            
            # The options for the dropdown will be based on the pretty name
            deployment_options[display_name] = resource_name

    if not deployment_options:
        st.warning("No agent deployments found.")
        st.stop()

    # STEP 3: SHOW THE CUSTOM NAMES TO THE USER
    # The 'options' parameter is given `list(deployment_options.keys())`,
    # which are the pretty names you defined (e.g., "Sales Support Agent", "Technical FAQ Bot").
    # The user NEVER sees the long technical name in this list.
    selected_display_name = st.selectbox(
        "Choose an available agent to chat with:",
        options=list(deployment_options.keys()), # This uses YOUR custom names!
        index=None,
        placeholder="Select agent..."
    )

    # STEP 4: WHEN THE USER SELECTS A NAME, THE CODE FINDS THE CORRECT TECHNICAL ID
    if selected_display_name:
        # The user sees and selects "Sales Support Agent", but the code gets the
        # corresponding technical name (`projects/...`) to use with the API.
        selected_resource_id = deployment_options[selected_display_name]
        
        st.header("2. Start Chatting")
        st.info(f"You have selected: **{selected_display_name}**")
        
        if st.button(f"Begin Chat with {selected_display_name}", type="primary"):
            start_new_chat_session(selected_resource_id)


# If an agent IS selected and a session is active, show the chat interface.
if st.session_state.agent_selected:
    # Display existing chat messages
    for message in st.session_state.messages:
        with st.chat_message(message["role"]):
            st.markdown(message["content"])

    # ID of the agent that supports file uploads
<<<<<<< HEAD
    FILE_UPLOAD_AGENT_ID = "projects/469937863197/locations/us-central1/reasoningEngines/1029046126575091712"
=======
    FILE_UPLOAD_AGENT_ID = "projects/469937863197/locations/us-central1/reasoningEngines/632782135924621312"
>>>>>>> 0c6df019

    # --- Conditionally show the correct input based on the selected agent ---
    if st.session_state.resource_id == FILE_UPLOAD_AGENT_ID:
        # --- Chat Input Form for File Upload Agent ---
        with st.form(key="chat_form", clear_on_submit=True):
            uploaded_file = st.file_uploader("Attach a file (optional)", type=['pdf', 'docx', 'txt'])
            prompt = st.text_input("What would you like to ask?", key="chat_input_box")
            submit_button = st.form_submit_button(label='Send')

        if submit_button and (prompt or uploaded_file):
            user_message_content = prompt
            if uploaded_file:
                user_message_content += f"\n*(Attached file: `{uploaded_file.name}`)*"
            
            st.session_state.messages.append({"role": "user", "content": user_message_content})
            with st.chat_message("user"):
                st.markdown(user_message_content)

            with st.chat_message("assistant"):
                with st.spinner("Thinking..."):
                    response_json = send_message(
                        st.session_state.resource_id,
                        st.session_state.user_id,
                        st.session_state.session_id,
                        prompt,
                        uploaded_file=uploaded_file
                    )
                    
                    if response_json:
                        assistant_response = parse_agent_response(response_json)
                        st.markdown(assistant_response)
                        st.session_state.messages.append({"role": "assistant", "content": assistant_response})
                    else:
                        error_message = "Failed to get a response from the agent."
                        st.error(error_message)
                        st.session_state.messages.append({"role": "assistant", "content": error_message})
            st.rerun()

    else:
        # --- Standard Chat Input for other agents ---
        if prompt := st.chat_input("What would you like to ask?"):
            st.session_state.messages.append({"role": "user", "content": prompt})
            with st.chat_message("user"):
                st.markdown(prompt)

            with st.chat_message("assistant"):
                with st.spinner("Thinking..."):
                    response_json = send_message(
                        st.session_state.resource_id,
                        st.session_state.user_id,
                        st.session_state.session_id,
                        prompt
                    )
                    
                    if response_json:
                        assistant_response = parse_agent_response(response_json)
                        st.markdown(assistant_response)
                        st.session_state.messages.append({"role": "assistant", "content": assistant_response})
                    else:
                        error_message = "Failed to get a response from the agent."
                        st.error(error_message)
                        st.session_state.messages.append({"role": "assistant", "content": error_message})<|MERGE_RESOLUTION|>--- conflicted
+++ resolved
@@ -190,11 +190,7 @@
     # The "value" is the pretty, user-friendly name you want to show.
     AGENT_DISPLAY_NAMES = {
         # Technical Name (from your API)         : User-Facing Name (what you want to show)
-<<<<<<< HEAD
-        
-=======
         "projects/469937863197/locations/us-central1/reasoningEngines/632782135924621312" : "Ask-G2M Agent With File Upload",
->>>>>>> 0c6df019
         "projects/469937863197/locations/us-central1/reasoningEngines/1687979047054737408": "Ask-G2M Agent With BigQuery and Google Search",
         "projects/469937863197/locations/us-central1/reasoningEngines/1084496696987090944": "Ask-G2M Agent With BigQuery Gemini 2.5 Pro",
         "projects/469937863197/locations/us-central1/reasoningEngines/5418085438424350720": "Ask-G2M Agent Gemini 2.5 Pro",
@@ -252,11 +248,7 @@
             st.markdown(message["content"])
 
     # ID of the agent that supports file uploads
-<<<<<<< HEAD
-    FILE_UPLOAD_AGENT_ID = "projects/469937863197/locations/us-central1/reasoningEngines/1029046126575091712"
-=======
     FILE_UPLOAD_AGENT_ID = "projects/469937863197/locations/us-central1/reasoningEngines/632782135924621312"
->>>>>>> 0c6df019
 
     # --- Conditionally show the correct input based on the selected agent ---
     if st.session_state.resource_id == FILE_UPLOAD_AGENT_ID:
